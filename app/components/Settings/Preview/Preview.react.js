--- conflicted
+++ resolved
@@ -1,24 +1,19 @@
 import React, {Component, PropTypes} from 'react';
-<<<<<<< HEAD
-=======
 import {connect} from 'react-redux';
 import {Table, Column, Cell} from 'fixed-data-table';
 import { Tab, Tabs, TabList, TabPanel } from 'react-tabs';
 import CodeEditorField from './CodeEditorField.react.js';
 import ChartEditor from 'react-plotly-dnd-editor';
-
-import * as styles from './styles/Preview.css';
 import * as Actions from '../../../actions/sessions';
 
 class Preview extends Component {
->>>>>>> 6a1840f9
 
     constructor(props) {
         super(props);
         this.testClass = this.testClass.bind(this);
         this.updateCode = this.updateCode.bind(this);
         this.toggleEditor = this.toggleEditor.bind(this);
-        this.runQuery = this.runQuery.bind(this);                
+        this.runQuery = this.runQuery.bind(this);
 
         this.state = {
             code: '',
@@ -82,7 +77,7 @@
         })
         .catch( error => {
             this.setState(error: error);
-            console.error(error);            
+            console.error(error);
         });
 
     }
@@ -96,7 +91,7 @@
     toggleEditor() {
         this.setState({
             showEditor: this.state.showEditor ? false : true
-        });       
+        });
     }
 
     render() {
@@ -105,13 +100,8 @@
                 return (
                     <div>
                         <div>{'Hm... An error occurred while trying to load this table'}</div>
-<<<<<<< HEAD
-                        <div style={{color: 'red'}}>{JSON.stringify(previewTableRequest)}</div>
-                    </div>
-=======
                         <div style={{color: 'red'}}>{this.state.error}</div>
-                    </div>    
->>>>>>> 6a1840f9
+                    </div>
                 );
             }
             return null;
@@ -214,16 +204,10 @@
             }
         };
 
-        const columnNames = this.state.columnNames; 
-        const rows = this.state.rows;        
+        const columnNames = this.state.columnNames;
+        const rows = this.state.rows;
 
         return (
-<<<<<<< HEAD
-            <div className={'previewContainer'}>
-                {TablePreview()}
-                {S3Preview()}
-                {ApacheDrillPreview()}
-=======
             <div className={styles.previewContainer}>
                 <code>
                     <small>
@@ -234,9 +218,9 @@
                 </code>
 
                 <div style={{display: this.state.showEditor ? 'block' : 'none'}}>
-                    <CodeEditorField 
-                        value={this.state.code} 
-                        onChange={this.updateCode} 
+                    <CodeEditorField
+                        value={this.state.code}
+                        onChange={this.updateCode}
                         connectionObject={this.props.connectionObject}
                         runQuery={this.runQuery}
                     />
@@ -244,19 +228,19 @@
                         className='btn btn-primary'
                         onClick={this.runQuery}
                         style={{float: 'right', maxWidth: 100}}
-                    >  
+                    >
                         Run
                     </a>
                 </div>
 
-                {rows &&               
+                {rows &&
                     <Tabs>
                         <TabList>
                             <Tab>Table</Tab>
                             <Tab>Chart</Tab>
                         </TabList>
 
-                        <TabPanel>  
+                        <TabPanel>
                             <Table
                                 rowHeight={50}
                                 rowsCount={rows.length}
@@ -273,7 +257,7 @@
                                         width={200}
                                         header={<Cell>{colName}</Cell>}
                                         cell={({rowIndex, ...props}) => (
-                                            <Cell 
+                                            <Cell
                                                 height={20}
                                                 {...props}
                                             >
@@ -296,12 +280,11 @@
 
                {S3Preview()}
                {ApacheDrillPreview()}
-               {LoadingMsg()}               
+               {LoadingMsg()}
                {ErrorMsg()}
->>>>>>> 6a1840f9
             </div>
         );
     }
 };
 
-export default connect()(Preview);
+export default connect()(Preview);