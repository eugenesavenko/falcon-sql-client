var restify = require('restify');
var CookieParser = require('restify-cookies');
import * as Datastores from './persistent/datastores/Datastores.js';
import * as fs from 'fs';
import path from 'path';

import {PlotlyOAuth} from './plugins/authorization.js';
import {getQueries, getQuery, deleteQuery} from './persistent/Queries';
import {
    deleteConnectionById,
    editConnectionById,
    getConnectionById,
    getSanitizedConnections,
    getSanitizedConnectionById,
    lookUpConnections,
    saveConnection,
    validateConnection,
    sanitize
} from './persistent/Connections.js';
import QueryScheduler from './persistent/QueryScheduler.js';
import {getSetting, saveSetting} from './settings.js';
import {generateAndSaveAccessToken} from './utils/authUtils';
import {getAccessTokenCookieOptions, getCookieOptions} from './constants';
import {checkWritePermissions, newDatacache} from './persistent/PlotlyAPI.js';
import {contains, keys, isEmpty, merge, pluck} from 'ramda';
import {getCerts, timeoutFetchAndSaveCerts, setRenewalJob} from './certificates';
import Logger from './logger';
import fetch from 'node-fetch';

export default class Servers {
    /*
     * Returns an object {httpServer, httpsServer}
     * The httpServer is always open for oauth.
     * The httpsServer starts when certificates have been created.
     */
    constructor(args = {createCerts: true, startHttps: true, isElectron: false}) {
        this.httpServer = {
            port: null,
            server: null,
            protocol: null,
            domain: null
        };
        this.httpsServer = {
            certs: null,
            port: null,
            server: null,
            protocol: null,
            domain: null
        };
        this.isElectron = args.isElectron;

        /*
         * `args` is of form {protocol: 'HTTP', createCerts: true}
         * `args` is used to control whether we want to start the server initiall as http or
         * https and whether we want to create certs if none found if started as http.
         * It's main use is to control the flow during tests.
         */
        this.apiVersion = '1.0.0';

        // Always start the HTTP server and keep it running.
        this.httpServer.port = parseInt(getSetting('PORT'), 10);
        this.httpServer.server = restify.createServer({version: this.apiVersion});
        this.httpServer.protocol = 'http';
        this.httpServer.domain = 'localhost';

        if (args.startHttps && !getSetting('IS_RUNNING_INSIDE_ON_PREM') && this.isElectron) {
            // Create certs if necessary when we have an approved user.
            if (args.createCerts && isEmpty(getCerts())) {
                const createCertificates = setInterval(() => {
                    /*
                     * Can't create until user was authenticated.
                     * We wait until the user was authenticated in case
                     * the user is logging in to their on-prem server.
                     * In that case, we need to make sure that we have the
                     * appropriate CORS domain of the on-prem server before
                     * we start up the HTTPS server.
                     *
                     */
                    if (!isEmpty(getSetting('USERS'))) {
                        clearInterval(createCertificates);
                        timeoutFetchAndSaveCerts();
                    }
                }, 500);
            }
            const startHTTPS = setInterval(() => {
                if (!isEmpty(getCerts())) {
                    clearInterval(startHTTPS);
                    this.httpsServer.start();
                }
            }, 500);
        }

        this.queryScheduler = new QueryScheduler();

        this.httpServer.start = this.start.bind(this);
        this.httpsServer.start = this.startHttpsServer.bind(this);
        this.httpsServer.restart = this.restartHttpsServer.bind(this);

        this.httpServer.close = this.close.bind(this);
        this.httpsServer.close = this.closeHttpsServer.bind(this);
    }

    startHttpsServer() {
        Logger.log('Starting HTTPS server');
        // Reference the new certs into the instance.
        this.httpsServer.certs = getCerts();
        this.httpsServer.port = parseInt(getSetting('PORT_HTTPS'), 10);
        setRenewalJob({server: this.httpsServer});
        this.httpsServer.protocol = 'https';
        // Create a new server and attach it to the class instance.
        this.httpsServer.server = restify.createServer(merge(
            {version: this.httpsServer.apiVersion}, this.httpsServer.certs)
        );
        this.httpsServer.domain = getSetting('CONNECTOR_HTTPS_DOMAIN');
        this.start('https');
    }

    restartHttpsServer() {
        Logger.log('Restarting HTTPS server.');
        this.httpsServer.close();
        setTimeout(() => {
            this.httpsServer.start();
        }, 1000);
    }

    start(type = 'http') {
        const that = this;
        const restifyServer = type === 'https' ? that.httpsServer : that.httpServer;
        const {server} = restifyServer;

        that.electronWindow = that.httpsServer.electronWindow || that.httpServer.electronWindow;

        server.use(CookieParser.parse);
        server.use(PlotlyOAuth(Boolean(that.isElectron)));

        server.use(restify.queryParser());
        server.use(restify.bodyParser({mapParams: true}));
        server.pre(function (request, response, next) {
            Logger.log(`Request: ${request.href()}`, 2);
            next();
        });

        /*
         * CORS doesn't quite work by default in restify,
         * see https://github.com/restify/node-restify/issues/664
         */
        const headers = [
            'authorization',
            'withcredentials',
            'x-requested-with',
            'x-forwarded-for',
            'x-real-ip',
            'x-customheader',
            'user-agent',
            'keep-alive',
            'host',
            'accept',
            'connection',
            'upgrade',
            'content-type',
            'dnt',
            'if-modified-since',
            'cache-control'
        ];
        server.use(restify.CORS({
            origins: getSetting('CORS_ALLOWED_ORIGINS'),
            credentials: true,
            headers: headers
        }));
        headers.forEach(header => restify.CORS.ALLOW_HEADERS.push(header));
        Logger.log('CORS_ALLOWED_ORIGINS: ' + JSON.stringify(
            getSetting('CORS_ALLOWED_ORIGINS')
        ), 2);
        server.opts(/.*/, function (req, res) {
            res.header(
                'Access-Control-Allow-Headers',
                restify.CORS.ALLOW_HEADERS.join(', ')
            );
            res.header(
                'Access-Control-Allow-Methods',
                'PATCH, POST, GET, DELETE, OPTIONS'
            );
            res.send(204);
        });

        const {protocol, domain, port} = restifyServer;
        Logger.log(`Listening at: ${protocol}://${domain}:${port}`);
        server.listen(port);

        // Set AUTH_ENABLED into a cookie so that frontend can show login-modal accordingly:
        server.use((req, res, next) => {
            const authEnabled = getSetting('AUTH_ENABLED');
            if (!authEnabled || that.isElectron) {
                res.setCookie('db-connector-auth-disabled', true);
            }

            next();
        });

        server.get(/\/static\/?.*/, restify.serveStatic({
            directory: `${__dirname}/../`
        }));

        server.get(/\/images\/?.*/, restify.serveStatic({
            directory: `${__dirname}/../app/`
        }));

        server.get(/\/oauth2\/?$/, restify.serveStatic({
            directory: `${__dirname}/../static`,
            file: 'index.html'
        }));

        /*
         * Endpoints around the settings from settings.js as needed.
         * Each setting is a resource.
         * Careful if you want to serve USERS - it contains oauth tokens which
         * shouldn't be served to the front-end.
         */
        server.get('/settings', function serveSettings(req, res) {
            const sanitizedUsers = pluck('username', getSetting('USERS'));

            /*
             * Some of the settings the front-end needs.
             * Not serving all of them by default in case there are sensitive
             * settings that shouldn't be served in the on-prem context
             */
            const filteredSettings = {
                USERS: sanitizedUsers,
                PLOTLY_URL: getSetting('PLOTLY_URL')
            };

            return res.json(200, filteredSettings);
        });

        // Patch on /settings does a merge
        server.patch('/settings', function mergeSettings(req, res) {
            const partialSettings = req.params;
            keys(partialSettings).forEach(settingName =>
                saveSetting(settingName, partialSettings[settingName])
            );
            return res.json(200, {});
        });

        // TODO - urls isn't actually a setting, it's more of a config
        server.get('/settings/urls', function settings(req, res) {
            const {httpServer, httpsServer} = that;
            const HTTP_URL = `${httpServer.protocol}://${httpServer.domain}:${httpServer.port}`;
            const HTTPS_URL = httpsServer.domain
                ? `${httpsServer.protocol}://${httpsServer.domain}:${httpsServer.port}`
                : '';
            res.json(200, {http: HTTP_URL, https: HTTPS_URL});
        });

        server.post(/\/oauth2\/?$/, function saveOauth(req, res) {
            const {access_token} = req.params;
            Logger.log(`Checking token ${access_token} against ${getSetting('PLOTLY_API_URL')}/v2/users/current`);
            fetch(`${getSetting('PLOTLY_API_URL')}/v2/users/current`, {
                headers: {'Authorization': `Bearer ${access_token}`}
            })
            .then(userRes => userRes.json().then(userMeta => {
                if (userRes.status === 200) {
                    const {username} = userMeta;
                    if (!username) {
                        res.json(500, {error: {message: `User was not found at ${getSetting('PLOTLY_API_URL')}`}});
                        return;
                    }

<<<<<<< HEAD
                    if (contains(username, getSetting('ALLOWED_USERS'))
                        || that.isElectron
                        || !getSetting('AUTH_ENABLED'))
                    {
=======
                    /*
                     * Allow users access to app if any one of the following conditions apply:
                     * 1. username is present in `ALLOWED_USERS` setting.
                     * 2. The app is running locally (as electron-app).
                     * 3. Authentication is disabled.
                     * 4. The app is running on-premise.
                     */
                    if (contains(username, getSetting('ALLOWED_USERS')) || that.isElectron ||
                        !getSetting('AUTH_ENABLED') || getSetting('IS_RUNNING_INSIDE_ON_PREM')) {
>>>>>>> 9b5d7bea
                        res.setCookie('plotly-auth-token', access_token, getCookieOptions());

                        const db_connector_access_token = generateAndSaveAccessToken();
                        res.setCookie('db-connector-auth-token',
                                      db_connector_access_token,
                                      getAccessTokenCookieOptions());
                        res.setCookie('db-connector-user', username, getCookieOptions());

                        const existingUsers = getSetting('USERS');
                        const existingUsernames = pluck('username', existingUsers);
                        let status;

                        if (contains(username, existingUsernames)) {
                            existingUsers[
                                existingUsernames.indexOf(username)
                            ].accessToken = access_token;
                            status = 200;
                        } else {
                            existingUsers.push({username, accessToken: access_token});
                            status = 201;
                        }
                        saveSetting('USERS', existingUsers);

                        if (getSetting('IS_RUNNING_INSIDE_ON_PREM') &&
                            !contains(username, getSetting('ALLOWED_USERS'))) {

                            // Add user to ALLOWED_USERS:
                            let allowedUsers = getSetting('ALLOWED_USERS');
                            allowedUsers.push(username);
                            saveSetting('ALLOWED_USERS', allowedUsers);
                        }
                        if (that.isElectron) {

                            /*
                             * This part is handled separately for electron-app
                             * because electron apps does not support cookies
                             * like browsers do.
                             */
                            that.electronWindow.loadURL(`${protocol}://${domain}:${port}/`);
                            that.electronWindow.webContents.on('did-finish-load', () => {
                                that.electronWindow.webContents.send('username', username);
                            });

                        }
                        res.json(status, {});
                    } else {

                      res.json(403, {error: {message: `User ${username} is not allowed to view this app`}});
                      return;
                    }
                } else {
                    Logger.log(userMeta, 0);
                    res.json(500, {error: {message: `Error ${userRes.status} fetching user`}});
                }
            }))
            .catch(err => {
                Logger.log(err, 0);
                res.json(500, {error: {message: err.message}});
            });
        });

        // Keeping the base route to have backwards compatibility.
        server.get('/', restify.serveStatic({
            directory: `${__dirname}/../static`,
            file: 'index.html'
        }));

        server.post('/logout', function logoutHandler(req, res, next) {
            req.logout();
            res.redirect('/', next);
        });

        server.get('/login', restify.serveStatic({
            directory: `${__dirname}/../static`,
            file: 'index.html'
        }));

        server.get('/status', function statusHandler(req, res) {
            res.send('Connector status - running and available for requests.');
        });

        server.get('/ping', function pingHandler(req, res) {
            res.json(200, {message: 'pong'});
        });

        // Hidden URL to test uncaught exceptions
        server.post('/_throw', function throwHandler() {
            throw new Error('Yikes - uncaught error');
        });

        // Validate then save connections to a file
        server.post('/connections', function postDatastoresHandler(req, res) {
            /*
             * Check if the connection already exists
             * If it does, prevent overwriting so that IDs
             * that might be saved on other servers that refer
             * to this exact same connection doesn't get
             * overwritten.
             * Can update a connection with a `patch` to `/connections/:connectionId`
             */
            const connectionsOnFile = lookUpConnections(
                /*
                 * Remove the password field since the front-end might not
                 * supply a password if it originally loaded up these creds
                 * via `GET /connections`.
                 */
                sanitize(req.params)
            );
            if (connectionsOnFile) {
                res.send(409, {connectionId: connectionsOnFile.id});
                return;
            }

            // Check that the connections are valid
            validateConnection(req.params).then(validation => {
                if (isEmpty(validation)) {
                    res.json(200, {connectionId: saveConnection(req.params)});
                    return;
                }

                Logger.log(validation, 2);
                res.json(400, {
                    error: {message: validation.message}
                });
                return;
            }).catch(err => {
                Logger.log(err, 2);
                res.json(400, {
                    error: {message: err.message}
                });
            });
        });

        // return sanitized connections
        server.get('/connections', function getDatastoresHandler(req, res) {
            res.json(200, getSanitizedConnections());
        });

        /*
         * return a single connection by id
         * ids are assigned by the server on connection save
         */
        server.get('/connections/:id', function getDatastoresIdHandler(req, res) {
            const connection = getSanitizedConnectionById(req.params.id);
            if (connection) {
                res.json(200, connection);
            } else {
                res.json(404, {});
            }
        });

        server.put('/connections/:id', (req, res) => {
            const connectionExists = getSanitizedConnectionById(req.params.id);
            if (!connectionExists) {
                res.json(404, {});
                return;
            }
            // continue knowing that the id exists already
            validateConnection(req.params).then(validation => {
                if (isEmpty(validation)) {
                    res.json(200, editConnectionById(req.params));
                } else {
                    Logger.log(validation, 2);
                    res.json(400, {error: validation.message});
                }
            }).catch(err => {
                Logger.log(err, 2);
                res.json(400, {error: err.message});
            });
        });

        // delete connections
        // TODO - delete all associated queries?
        server.del('/connections/:id', function delDatastoresHandler(req, res) {
            if (getSanitizedConnectionById(req.params.id)) {
                deleteConnectionById(req.params.id);
                res.json(200, {});
            } else {
                res.json(404, {});
            }
        });

        /* Connect */
        server.post('/connections/:connectionId/connect', function postConnectHandler(req, res) {
            Datastores.connect(getConnectionById(req.params.connectionId))
            .then(() => {
                res.json(200, {});
            });
        });

        /* One-Shot Queries */

        // Make a query and return the results as a grid
        server.post('/connections/:connectionId/query', function postQueryHandler(req, res, next) {
            Datastores.query(
                req.params.query,
                getConnectionById(req.params.connectionId)
            ).then(rows => {
                res.json(200, rows);
                next();
            }).catch(error => {
                res.json(400, {error: {message: error.message}});
            });
        });

        /*
         * Dialect-specific endpoints.
         *
         * The convention here is for the dialect to take the first part of the URL
         * with SQL-like dialects are grouped together as `sql`.
         * Multiple words are separated by hyphens instead of camelCased or
         * underscored.
         */
        server.post('/connections/:connectionId/sql-tables', function tablesHandler(req, res) {
            Datastores.tables(
                getConnectionById(req.params.connectionId)
            ).then(tables => {
                res.json(200, tables);
            }).catch(error => {
                res.json(500, {error: {message: error.message}});
            });
        });

        server.post('/connections/:connectionId/sql-schemas', function schemasHandler(req, res) {
            Datastores.schemas(
                getConnectionById(req.params.connectionId)
            ).then(schemas => {
                res.json(200, schemas);
            }).catch(error => {
                res.json(500, {error: {message: error.message}});
            });
        });

        server.post('/connections/:connectionId/s3-keys', function s3KeysHandler(req, res) {
            Datastores.files(
                getConnectionById(req.params.connectionId)
            ).then(files => {
                res.json(200, files);
            }).catch(error => {
                res.json(500, {error: {message: error.message}});
            });
        });

        server.post('/connections/:connectionId/apache-drill-storage',
            function apacheDrillStorageHandler(req, res) {
                Datastores.storage(
                    getConnectionById(req.params.connectionId)
                ).then(files => {
                    res.json(200, files);
                }).catch(error => {
                    res.json(500, {error: {message: error.message}});
                });
            });

        server.post('/connections/:connectionId/apache-drill-s3-keys',
            function apacheDrills3KeysHandler(req, res) {
                Datastores.listS3Files(
                    getConnectionById(req.params.connectionId)
                ).then(files => {
                    res.json(200, files);
                }).catch(error => {
                    res.json(500, {error: {message: error.message}});
                });
            });

        server.post('/connections/:connectionId/elasticsearch-mappings',
            function elasticsearchMappingsHandler(req, res) {
                Datastores.elasticsearchMappings(
                    getConnectionById(req.params.connectionId)
                ).then(mappings => {
                    res.json(200, mappings);
                }).catch(error => {
                    res.json(500, {error: {message: error.message}});
                });
            });

        /* Plotly v2 API requests */

        server.post('/datacache', function getDatacacheHandler(req, res) {
            const {payload, type: contentType} = req.params;

            if (contentType !== 'csv') {
                const datacacheResp = newDatacache(payload, contentType);
                datacacheResp.then(plotlyRes => plotlyRes.json().then(resJSON => {
                    return res.json(plotlyRes.status, resJSON);
                })).catch(err => {
                    throw new Error(err);
                });
            }
            else {
                const rand = Math.round(Math.random() * 1000).toString();
                const downloadPath = path.join(getSetting('STORAGE_PATH'), `data_export_${rand}.csv`);
                fs.writeFile(downloadPath, payload, (err) => {
                    if (err) {
                        return res.json({type: 'error', message: err});
                    }
                    return res.json({
                        type: 'csv', url: 'file:///'.concat(downloadPath)
                    });
                });
            }
        });

        /* Persistent Datastores */

        // return the list of registered queries
        server.get('/queries', function getQueriesHandler(req, res) {
            res.json(200, getQueries());
        });

        server.get('/queries/:fid', function getQueriesFidHandler(req, res) {
            const query = getQuery(req.params.fid);
            if (query) {
                res.json(200, query);
            } else {
                res.json(404, {});
            }
        });

        // register or overwrite a query
        /*
         * TODO - Updating a query should be a PATCH or PUT under
         * the endpoint `/queries/:fid`
         */
        server.post('/queries', function postQueriesHandler(req, res) {
            // Make the query and update the user's grid
            const {fid, uids, query, connectionId, requestor} = req.params;

            // Check that the user has permission to edit the grid

            checkWritePermissions(fid, requestor)
            .then(function nowQueryAndUpdateGrid() {
                return that.queryScheduler.queryAndUpdateGrid(
                    fid, uids, query, connectionId, requestor
                );
            })
            .then(function returnSuccess() {
                let status;
                if (getQuery(req.params.fid)) {
                    // TODO - Technically, this should be
                    // under the endpoint `/queries/:fid`
                    status = 200;
                } else {
                    status = 201;
                }
                that.queryScheduler.scheduleQuery(req.params);
                res.json(status, {});
            })
            .catch(function returnError(error) {
                Logger.log(error, 0);
                res.json(400, {error: {message: error.message}});
            });

        });

        // delete a query
        server.del('/queries/:fid', function delQueriesHandler(req, res) {
            const {fid} = req.params;
            if (getQuery(fid)) {
                deleteQuery(fid);
                /*
                 * NOTE - return 200 instead of 204 here
                 * so that we can respond with an empty body
                 * which makes front-end generic API handlers
                 * a little easier to write
                 */
                res.json(200, {});
            } else {
                res.json(404, {});
            }
        });

        // Transform restify's error messages into our standard error object
        server.on('uncaughtException', function uncaughtExceptionHandler(req, res, route, err) {
            /*
             * TODO - This custom error handler causes an unhandled rejection error
             * "Can't set headers after they are sent" which gets fired after
             * uncaughtException responses.
             * It doesn't seem to affect the actual API responses (they are tested).
             * I haven't been able to track it down succcessfully.
             * It might be related to the CORS OPTIONS requests that get preceed
             * these requests.
             */
            if (err.message.indexOf("Can't set headers after they are sent") === -1) {
                Logger.log(err);
            }
            res.json(500, {
                error: {message: err.message}
            });
        });
    }

    closeHttpsServer() {
        const that = this;
        that.close('https');
    }

    close(type = 'http') {
        Logger.log(`Closing the ${type} server.`);
        const that = this;
        const restifyServer = type === 'https' ? that.httpsServer : that.httpServer;
        const {server} = restifyServer;
        server.close();
    }
}<|MERGE_RESOLUTION|>--- conflicted
+++ resolved
@@ -265,12 +265,6 @@
                         return;
                     }
 
-<<<<<<< HEAD
-                    if (contains(username, getSetting('ALLOWED_USERS'))
-                        || that.isElectron
-                        || !getSetting('AUTH_ENABLED'))
-                    {
-=======
                     /*
                      * Allow users access to app if any one of the following conditions apply:
                      * 1. username is present in `ALLOWED_USERS` setting.
@@ -280,7 +274,6 @@
                      */
                     if (contains(username, getSetting('ALLOWED_USERS')) || that.isElectron ||
                         !getSetting('AUTH_ENABLED') || getSetting('IS_RUNNING_INSIDE_ON_PREM')) {
->>>>>>> 9b5d7bea
                         res.setCookie('plotly-auth-token', access_token, getCookieOptions());
 
                         const db_connector_access_token = generateAndSaveAccessToken();
