--- conflicted
+++ resolved
@@ -479,23 +479,11 @@
                 assert.deepEqual(json, {error: {message: 'Yikes - uncaught error'}});
             }));
         });
-
-<<<<<<< HEAD
-=======
-    // OAuth
-    it('oauth - returns 200 on loading the oauth page', function(done) {
-        GET('oauth2/callback')
-        .then(res => {
-            assert.equal(res.status, 200);
-            done();
-        })
-        .catch(done);
->>>>>>> 277709b9
     });
 
     describe('oauth:', function() {
         it('returns 200 on loading the oauth page', function() {
-            return GET('oauth2').then(res => {
+            return GET('oauth2/callback').then(res => {
                 assert.equal(res.status, 200);
             });
         });
