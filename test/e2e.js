import path from 'path';
import chromedriver from 'chromedriver';
import webdriver from 'selenium-webdriver';
import {expect} from 'chai';
import electronPath from 'electron-prebuilt';
import fetch from 'node-fetch';
import {split} from 'ramda';
import {productName, version} from '../package.json';

import {APP_STATUS,
    DIALECTS, USER_INPUT_FIELDS} from '../app/constants/constants';

// import styles to use for tests
import * as logoStyles
    from '../app/components/Settings/DialectSelector/DialectSelector.css';

const BASE_URL = 'localhost:5000/';

const CREDENTIALS = {
	'mariadb': {
		'host': process.env.AWS_RDS_MARIADB,
		'port': '3306',
		'username': 'masteruser',
		'password': process.env.PASSWORD_MARIADB
		},
	'mssql': {
		'host': process.env.AWS_RDS_MSSQL,
		'port': '1433',
		'username': 'masteruser',
		'password': process.env.PASSWORD_MSSQL
		},
	'mysql': {
		'host': process.env.AWS_RDS_MYSQL,
		'port': '3306',
		'username': 'masteruser',
		'password': process.env.PASSWORD_MYSQL
		},
	'postgres': {
		'host': process.env.AWS_RDS_POSTGRES,
		'port': '5432',
		'username': 'masteruser',
		'password': process.env.PASSWORD_POSTGRES,
		'database': 'plotly_datasets'
		}
};

chromedriver.start(); // on port 9515
process.on('exit', chromedriver.stop);

const delay = time => new Promise(resolve => setTimeout(resolve, time));

describe('plotly database connector', function Spec() {
    this.timeout(20000);

    const openApp = async () => {
        await delay(1000); // wait chromedriver start time
        this.driver = new webdriver.Builder()
        .usingServer('http://localhost:9515')
        .withCapabilities({
            chromeOptions: {
                binary: electronPath,
                args: [`app=${path.resolve()}`]
            }
        })
        .forBrowser('electron')
        .build();

        // find element(s) helper functions
        const findEls = (args) => this.driver.findElements(args);
        const findEl = (args) => this.driver.findElement(args);

        // find by helper functions
        const byClass = (args) => webdriver.By.className(args);
        const byId = (args) => webdriver.By.id(args);
        const byCss = (args) => webdriver.By.css(args);
        const byPath = (args) => webdriver.By.xpath(args);

        // grab group of elements
        this.getLogos = () => findEls(
            byClass(logoStyles.logo)
        );

        this.getHighlightedLogo = () => findEls(
            byClass(logoStyles.logoSelected)
        );

        this.getInputs = () => findEls(
            byPath('//input')
        );

        this.findDropdowns = () => findEls(
            byCss('.Select-control input'));

        // grab specific element
        this.getLogo = (dialect) => findEl(
            byId(`test-logo-${dialect}`)
        );

        this.getInputField = (credential) => findEl(
            byId(`test-input-${credential}`)
        );

        this.getConnectBtn = () => findEl(
            byId('test-connect-button')
        );

        this.getDatabaseDropdown = () => findEl(
            byId('test-database-dropdown')
        );

        this.getTableDropdown = () => findEl(
            byId('test-table-dropdown')
        );

        this.reactSelectInputValue = (element, value) => element.sendKeys(
                value + webdriver.Key.ENTER
        );

        this.getDatabaseSelect = () => findEl(
            byCss('.Select-control')
        );

        this.getTables = () => findEl(
            byId('test-tables')
        );

        this.getLogs = () => findEl(
            byId('test-logs')
        );

        this.getErrorMessage = () => findEl(
            byId('test-error-message')
        );

        // user inputs
        this.fillInputs = async (testedDialect) => {
            USER_INPUT_FIELDS[testedDialect].forEach(credential => {
                this.getInputField(credential)
                .then(input => {
                    input.sendKeys(CREDENTIALS[testedDialect][credential]);
                });
            });
        };

        this.wrongInputs = async (testedDialect) => {
            USER_INPUT_FIELDS[testedDialect].forEach(credential => {
                this.getInputField(credential)
                .then(input => input.sendKeys('blah'));
            });
        };

        // grab property of element
        this.getClassOf = (element) => element.getAttribute('class');

        this.waitFor = async (expectedClass, element) => {
            let currentClass = await this.getClassOf(element);
<<<<<<< HEAD
            /*eslint-disable */
            // want this console log to debug quickly tests
            console.log(currentClass);
            /*eslint-disable */

            while (!currentClass.includes(expectedClass)) {
                currentClass = await this.getClassOf(element);
                /*eslint-disable */
                // want this console log to debug quickly tests
                console.log(currentClass);
                /*eslint-disable */
=======
            console.log(split('test-', currentClass)[1]);
            while (!currentClass.includes(expectedClass)) {
                currentClass = await this.getClassOf(element);
                console.log(split('test-', currentClass)[1]);
>>>>>>> ebcb954e
                await delay(500);
            }
        };

        this.connectDialect = async (dialect) => {
            const logo = await this.getLogo(dialect);
            const btn = await this.getConnectBtn();
            await logo.click();

            // click on the evaluated dialect logo
            this.fillInputs(dialect)
            .then(await delay(1500))
            .then(await btn.click())
            .then(await this.waitFor(`test-${APP_STATUS.CONNECTED}`, btn));
        };

        this.checkConnection = async () => {
            const disconnected = `test-${APP_STATUS.DISCONNECTED}`;
            const conerror = `test-${APP_STATUS.CON_ERROR}`;
            const btn = await this.getConnectBtn();
            const testClass = await this.getClassOf(btn);
<<<<<<< HEAD
            /*eslint-disable */
            // want this console log to debug quickly tests
            console.log(testClass);
            /*eslint-disable */
=======
            console.log(split('test-', testClass)[1]);
>>>>>>> ebcb954e
            return !(testClass.includes(disconnected) ||
                    testClass.includes(conerror));
        };
    };

    const close = async () => {
        await this.driver.quit();
    };

    describe('-> local application ', () => {

        before(openApp);

        describe('upon starting', () => {

            it('should have the correct app title Name and Version',
            async () => {
                const title = await this.driver.getTitle();

                expect(title).to.equal(`${productName} v${version}`);
            });

            it('application has a connection status of INITIALIZED',
            async () => {
                const expectedClass = `test-${APP_STATUS.INITIALIZED}`;
                const btn = await this.getConnectBtn();

                const testClass = await this.getClassOf(btn);
                expect(testClass).to.contain(expectedClass);
            });

            it('should display five SQL database logos',
            async () => {
                const logos = await this.getLogos();

                expect(logos.length).to.equal(5);
            });

            it('should not show an error message',
            async() => {
                const errorMessage = await this.getErrorMessage();

                expect(await errorMessage.getText()).to.equal('');
            });

            it('should not show a database dropdown menu',
            async() => {
                let error;

                try {
                    error = await this.getDatabaseDropdown();
                }
                catch (err) {
                    error = err;
                }

                expect(error.toString()).to.contain('NoSuchElementError');
            });

            it('should not show a preview table',
            async () => {
                let error;

                try {
                    error = await this.getTables();
                }
                catch (err) {
                    error = err;
                }

                expect(error.toString()).to.contain('NoSuchElementError');
            });
        });

        describe('dialect logos', () => {
            const testedDialect = DIALECTS.MARIADB;

            it('should have a single logo highlighted and selected at a time',
            async () => {
                const logo = await this.getLogo(testedDialect);

                logo.click()
                .then(await delay(100));
                const highlightedLogo = await this.getHighlightedLogo();

                expect(await highlightedLogo.length).to.equal(1);
                expect(await logo.getAttribute('id')).to.contain(testedDialect);
                expect(await highlightedLogo[0].getAttribute('id'))
                    .to.contain(testedDialect);
            });

            it('clicking other logo updates that\' dialect\' state to selected',
            async () => {
                const expectedClass = 'test-consistent-state';
                const otherDialect = DIALECTS.POSTGRES;
                const logo = await this.getLogo(otherDialect);

                await logo.click()
                .then(await delay(100));

                const testClass = await this.getClassOf(logo);
                expect(testClass).to.contain(expectedClass);
            });
        });

        describe('user input fields', () => {
            it('should enter text into the input fields and update its value',
            async () => {
                const inputs = await this.getInputs();
                const faketxt = 'this is an input';

                inputs[0].sendKeys(faketxt);

                expect(await inputs[0].getAttribute('value')).to.equal(faketxt);
            });

            it('values should clear if another database dialect is selected',
            async () => {
                const inputs = await this.getInputs();
                const testedDialect = DIALECTS.SQLITE;
                const logo = await this.getLogo(testedDialect);

                logo.click();

                expect(await inputs[0].getAttribute('value')).to.equal('');
            });
        });

        after(close);

    });

/*
    Loop through all dialects starting here, except for SQLITE, which
    requires a very different `connecting` flow. Tests, done manually for now.
    TODO: automate tests for SQLITE
*/

    const testedDialects = [
        DIALECTS.POSTGRES, DIALECTS.MYSQL, DIALECTS.MARIADB, DIALECTS.MSSQL
    ];

    testedDialects.forEach(dialectUnderTest => {
    describe(`----- ${dialectUnderTest} is being tested now -----`, () => {
    describe('-> normal connection User Exp ', () => {

        before(openApp);

        const testedDialect = dialectUnderTest;

        describe('connecting', () => {

            it('set state to "connect" when coonecting using correct inputs',
            async () => {
                const expectedClass = `test-${APP_STATUS.CONNECTED}`;
                const logo = await this.getLogo(testedDialect);
                const btn = await this.getConnectBtn();
                await logo.click();

                // click on the evaluated dialect logo
                await this.connectDialect(testedDialect);
                expect(await this.getClassOf(btn)).to.contain(expectedClass);
            });

            it('should not show an error message',
            async() => {
                const errorMessage = await this.getErrorMessage();

                expect(await errorMessage.getText()).to.equal('');
            });

            it('should show the database selector after connection',
            async () => {
                const expectedClass = 'test-connected';
                const databaseDropdown = this.getDatabaseDropdown();

                const testClass = await this.getClassOf(databaseDropdown);
                expect(testClass).to.contain(expectedClass);
            });

            it('should not show a table preview',
            async () => {
                let error;

                try {
                    error = await this.getTables();
                }
                catch (err) {
                    error = err;
                }

                expect(error.toString()).to.contain('NoSuchElementError');
            });

        });

        describe('selecting a database and table', () => {
            it('should show a table preview when database is selected',
            async () => {
                const dropDowns = await this.findDropdowns();
                expect(dropDowns.length).to.equal(2);
                const expectedClass = 'test-connected';
                await this.reactSelectInputValue(dropDowns[0], 'plotly_datasets');
                await delay(4000);
                await this.reactSelectInputValue(dropDowns[1], 'ebola_2014');
                await delay(4000);
                const tables = await this.getTables();
                const testClass = await this.getClassOf(tables);
                expect(testClass).to.contain(expectedClass);
            });

            it('should not show an error',
            async () => {
                const errorMessage = await this.getErrorMessage();

                expect(await errorMessage.getText()).to.equal('');
            });
        });

        describe('disconnecting', () => {
            it('set state to "disconnect" when the disconnect button is pressed',
            async () => {
                const expectedClass = `test-${APP_STATUS.DISCONNECTED}`;
                const btn = await this.getConnectBtn();

                await btn.click()
                .then(await this.waitFor(expectedClass, btn));
                expect(await this.getClassOf(btn)).to.contain(expectedClass);
            });

            it('should not show an error message',
            async() => {
                const errorMessage = await this.getErrorMessage();
                expect(await errorMessage.getText()).to.equal('');
            });

            it('should not show the database selector after disconnection',
            async () => {
                let error;
                try {
                    error = await this.getDatabaseDropdown();
                }
                catch (err) {
                    error = err;
                }
                expect(error.toString()).to.contain('NoSuchElementError');
            });

            it('should not show a table preview',
            async () => {
                let error;
                try {
                    error = await this.getTables();
                }
                catch (err) {
                    error = err;
                }
                expect(error.toString()).to.contain('NoSuchElementError');
            });

        });

        after(close);

    });

    describe('-> connection error User Exp ', () => {

        before(openApp);

        const testedDialect = dialectUnderTest;

        it('set state to "con_error" when connecting using wrong credentials',
        async () => {
            const logo = await this.getLogo(testedDialect);
            const btn = await this.getConnectBtn();
            await logo.click();
            // connect with wrong credentials
            this.wrongInputs(testedDialect)
            .then(await delay(1000))
            // click to connect
            .then(await btn.click());

            const expectedClass = `test-${APP_STATUS.CON_ERROR}`;

            await this.waitFor(expectedClass, btn);

            const testClass = await this.getClassOf(btn);
            expect(testClass).to.contain(expectedClass);
        });

        it('should have a connection error displayed',
        async() => {
            const errorMessage = await this.getErrorMessage();
            expect(await errorMessage.getText()).to.contain('error');
        });

        it('should not show the database selector after connection',
        async () => {
            let error;

            try {
                error = await this.getDatabaseDropdown();
            }
            catch (err) {
                error = err;
            }
            expect(error.toString()).to.contain('NoSuchElementError');
        });

        it('should not show a table preview',
        async () => {
            let error;

            try {
                error = await this.getTables();
            }
            catch (err) {
                error = err;
            }

            expect(error.toString()).to.contain('NoSuchElementError');
        });

        after(close);

    });

    describe('-> the API ', () => {

        before(openApp);

        const testedDialect = dialectUnderTest;

        describe('/v1/authenticate', () => {
            it('if app is "initialized", returns an error and no databases',
            async() => {
                const expectedClass = `test-${APP_STATUS.INITIALIZED}`;
                const btn = await this.getConnectBtn();
                const testClass = await this.getClassOf(btn);
                expect(testClass).to.contain(expectedClass);

                await fetch(`http://${BASE_URL}/v1/authenticate`)
                .then(res => res.json())
                .then(json => {
                    expect(json).to.have.property('error');
                    expect(json.error).to.not.equal(null);
                });
                // check app has error message
                const errorMessage = await this.getErrorMessage();
                expect(await errorMessage.getText()).to.not.equal('');
            });

            it('if app is "connected", returns a null error',
            async() => {
                // connect the app
                await this.connectDialect(testedDialect);
                expect(await this.checkConnection()).to.equal(true);

                await fetch(`http://${BASE_URL}/v1/authenticate`)
                .then(res => res.json())
                .then(json => {
                    expect(json).to.have.property('error');
                    expect(json.error).to.equal(null);
                });
                // check app is still connected and no error appeared
                expect(await this.checkConnection()).to.equal(true);
                const errorMessage = await this.getErrorMessage();
                expect(await errorMessage.getText()).to.equal('');
            });
        });

        describe('/v1/databases', () => {
            it('if app is "connected",' +
                ' returns no error and a list of databases',
            async() => {
                const expectedClass = `test-${APP_STATUS.CONNECTED}`;
                const btn = await this.getConnectBtn();
                const testClass = await this.getClassOf(btn);
                expect(testClass).to.contain(expectedClass);

                await fetch(`http://${BASE_URL}/v1/databases`)
                .then(res => res.json())
                .then(json => {
                    expect(json).to.have.property('error');
                    expect(json.error).to.equal(null);
                    expect(json).to.have.property('databases');
                    expect(json.databases).to.not.equal(null);
                });
                // check app has no error message
                const errorMessage = await this.getErrorMessage();
                expect(await errorMessage.getText()).to.equal('');
            });
        });

        describe('/v1/selectdatabase', () => {
            it('if app is "connected", and wrong database entered, returns error',
            async() => {
                await fetch(`http://${BASE_URL}` +
                    '/v1/selectdatabase?database=non-existant')
                .then(res => res.json())
                .then(json => {
                    expect(json).to.have.property('error');
                    expect(json.error).to.have.property('message');
                    expect(json.error).to.not.equal(null);
                    expect(json.error.message).to.not.equal(null);
                });
                // check app has error message
                const errorMessage = await this.getErrorMessage();
                expect(await errorMessage.getText()).to.not.equal('');
            });

            it('if correct database is entered, returns no error',
            async() => {
                await fetch(`http://${BASE_URL}` +
                    '/v1/selectdatabase?database=plotly_datasets')
                .then(res => res.json())
                .then(json => {
                    expect(json).to.have.property('error');
                    expect(json.error).to.equal(null);
                });
                // check app has error message
                const errorMessage = await this.getErrorMessage();
                expect(await errorMessage.getText()).to.equal('');
            });
        });

        describe('/v1/tables', () => {
            it('if app is "connected",' +
                ' returns no error and a list of tables',
            async() => {
                const expectedClass = `test-${APP_STATUS.CONNECTED}`;
                const btn = await this.getConnectBtn();
                const testClass = await this.getClassOf(btn);
                expect(testClass).to.contain(expectedClass);

                await fetch(`http://${BASE_URL}/v1/databases`)
                .then(res => res.json())
                .then(json => {
                    expect(json).to.have.property('error');
                    expect(json.error).to.equal(null);
                    expect(json).to.have.property('tables');
                    expect(json.databases).to.not.equal(null);
                });
                // check app has no error message
                const errorMessage = await this.getErrorMessage();
                expect(await errorMessage.getText()).to.equal('');
            });
        });


        describe('/v1/preview', () => {
            it('if app is "connected", and wrong table entered, returns error',
            async() => {
                await fetch(`http://${BASE_URL}` +
                    '/v1/preview?non-param=non-existant')
                .then(res => res.json())
                .then(json => {
                    expect(json).to.have.property('error');
                    expect(json.error).to.have.property('message');
                    expect(json.error).to.not.equal(null);
                    expect(json.error.message).to.not.equal(null);
                });
                // check app has error message
                const errorMessage = await this.getErrorMessage();
                expect(await errorMessage.getText()).to.not.equal('');
            });

            it('if correct table is entered, returns no error',
            async() => {
                await fetch(`http://${BASE_URL}` +
                    '/v1/preview?tables=ebola_2014')
                .then(res => res.json())
                .then(json => {
                    expect(json).to.have.property('error');
                    expect(json.error).to.equal(null);
                    expect(json).to.have.property('previews');
                    expect(json.previews).to.not.equal(null);
                });
                // check app has error message
                const errorMessage = await this.getErrorMessage();
                expect(await errorMessage.getText()).to.equal('');
            });
        });

        describe('/v1/query', () => {
            it('if app is "connected", and no statement entered, returns error',
            async() => {
                await fetch(`http://${BASE_URL}` +
                    '/v1/query?no-statement=not-a-statement')
                .then(res => res.json())
                .then(json => {
                    expect(json).to.have.property('error');
                    expect(json.error).to.have.property('message');
                    expect(json.error).to.not.equal(null);
                    expect(json.error.message).to.not.equal(null);
                });
                // check app has error message
                const errorMessage = await this.getErrorMessage();
                expect(await errorMessage.getText()).to.not.equal('');
            });

            it('if app is "connected", and incrorrect query entered, returns error',
            async() => {
                await fetch(`http://${BASE_URL}` +
                    '/v1/query?statement=not-a-statement')
                .then(res => res.json())
                .then(json => {
                    expect(json).to.have.property('error');
                    expect(json.error).to.have.property('message');
                    expect(json.error).to.not.equal(null);
                    expect(json.error.message).to.not.equal(null);
                });
                // check app has error message
                const errorMessage = await this.getErrorMessage();
                expect(await errorMessage.getText()).to.not.equal('');
            });

            it('if correct database is entered, returns no error',
            async() => {
                await fetch(`http://${BASE_URL}` +
                    '/v1/query?statement=SELECT * FROM ebola_2014')
                .then(res => res.json())
                .then(json => {
                    expect(json).to.have.property('error');
                    expect(json.error).to.equal(null);
                    expect(json).to.have.property('columnnames');
                    expect(json).to.have.property('ncols');
                    expect(json).to.have.property('nrows');
                    expect(json.columnnames).to.not.equal(null);
                    expect(json.nrows).to.not.equal(null);
                    expect(json.ncols).to.not.equal(null);
                });
                // check app has error message
                const errorMessage = await this.getErrorMessage();
                expect(await errorMessage.getText()).to.equal('');
            });
        });

        describe('/v1/disconnect', () => {
            it('returns no error, a null list of databases, previews and tables',
            async () => {
                await fetch(`http://${BASE_URL}/v1/disconnect`)
                .then(res => res.json())
                .then(json => {
                    expect(json).to.have.property('error');
                    expect(json.error).to.equal(null);
                    expect(json).to.have.property('databases');
                    expect(json.databases).to.equal(null);
                    expect(json).to.have.property('tables');
                    expect(json.tables).to.equal(null);
                    expect(json).to.have.property('previews');
                    expect(json.tables).to.equal(null);
                });
            });

            it('set the state to "disconnected"',
            async () => {
                const expectedClass = `test-${APP_STATUS.DISCONNECTED}`;
                const btn = await this.getConnectBtn();

                await this.waitFor(expectedClass, btn);

                expect(await this.getClassOf(btn)).to.contain(expectedClass);
            });

            it('should not show an error message',
            async() => {
                const errorMessage = await this.getErrorMessage();
                expect(await errorMessage.getText()).to.equal('');
            });

            it('should not show the database selector after disconnection',
            async () => {
                let error;
                try {
                    error = await this.getDatabaseDropdown();
                }
                catch (err) {
                    error = err;
                }
                expect(error.toString()).to.contain('NoSuchElementError');
            });

            it('should not show a table preview',
            async () => {
                let error;
                try {
                    error = await this.getTables();
                }
                catch (err) {
                    error = err;
                }
                expect(error.toString()).to.contain('NoSuchElementError');
            });
        });

        after(close);

        });
    });
    });
});<|MERGE_RESOLUTION|>--- conflicted
+++ resolved
@@ -154,24 +154,10 @@
 
         this.waitFor = async (expectedClass, element) => {
             let currentClass = await this.getClassOf(element);
-<<<<<<< HEAD
-            /*eslint-disable */
-            // want this console log to debug quickly tests
-            console.log(currentClass);
-            /*eslint-disable */
-
-            while (!currentClass.includes(expectedClass)) {
-                currentClass = await this.getClassOf(element);
-                /*eslint-disable */
-                // want this console log to debug quickly tests
-                console.log(currentClass);
-                /*eslint-disable */
-=======
             console.log(split('test-', currentClass)[1]);
             while (!currentClass.includes(expectedClass)) {
                 currentClass = await this.getClassOf(element);
                 console.log(split('test-', currentClass)[1]);
->>>>>>> ebcb954e
                 await delay(500);
             }
         };
@@ -193,14 +179,7 @@
             const conerror = `test-${APP_STATUS.CON_ERROR}`;
             const btn = await this.getConnectBtn();
             const testClass = await this.getClassOf(btn);
-<<<<<<< HEAD
-            /*eslint-disable */
-            // want this console log to debug quickly tests
-            console.log(testClass);
-            /*eslint-disable */
-=======
             console.log(split('test-', testClass)[1]);
->>>>>>> ebcb954e
             return !(testClass.includes(disconnected) ||
                     testClass.includes(conerror));
         };
